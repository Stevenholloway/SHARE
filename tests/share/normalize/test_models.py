--- conflicted
+++ resolved
@@ -383,15 +383,9 @@
         # different identifiers
         (CreativeWork(1, related_works=[CreativeWork(2)]), CreativeWork(1, related_works=[CreativeWork(2)])),
         # same identifiers
-<<<<<<< HEAD
         (CreativeWork(1, id=1, related_works=[CreativeWork(1, id=1)]), CreativeWork(1, id=1)),
-        # same identifiers, different identifiers
+        # same and different identifiers
         (CreativeWork(1, id=1, related_works=[CreativeWork(1, id=1), CreativeWork(2, id=2)]), CreativeWork(1, id=1, related_works=[CreativeWork(2, id=2)]))
-=======
-        (CreativeWork(1, related_works=[CreativeWork(1)]), CreativeWork(1)),
-        # same and different identifiers
-        (CreativeWork(1, related_works=[CreativeWork(1), CreativeWork(2)]), CreativeWork(1, related_works=[CreativeWork(2)]))
->>>>>>> 2be2268c
     ])
     def test_normalize_related_work(self, input, output, Graph):
         graph = ChangeGraph(Graph(input))
