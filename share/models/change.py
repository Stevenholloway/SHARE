import logging

from model_utils import Choices

from fuzzycount import FuzzyCountManager

from django.apps import apps
from django.db import models
from django.db import transaction
from django.utils import timezone
from django.utils.translation import ugettext as _
from django.contrib.postgres.fields import JSONField
from django.contrib.contenttypes.models import ContentType
from django.contrib.contenttypes.fields import GenericForeignKey

from share.models import NormalizedData


__all__ = ('Change', 'ChangeSet', )
logger = logging.getLogger(__name__)


class ChangeSetManager(FuzzyCountManager):

    def from_graph(self, graph, normalized_data_id):
        if all(n.is_skippable for n in graph.nodes):
            logger.debug('No changes detected in {!r}, skipping.'.format(graph))
            return None

        cs = ChangeSet(normalized_data_id=normalized_data_id)
        cs.save()

        for node in graph.nodes:
            Change.objects.from_node(node, cs)

        return cs


class ChangeManager(FuzzyCountManager):

    def from_node(self, node, change_set):
        if node.is_skippable:
            logger.debug('No changes detected in {!r}, skipping.'.format(node))
            return None
        if not hasattr(node.model, 'VersionModel'):
            # Non-ShareObjects (Subject, *RelationType) cannot be changed.
            # Shouldn't reach this point...
            logger.warn('Change node {!r} targets immutable model {}, skipping.'.format(node, node.model))
            return None

        attrs = {
            'node_id': str(node.id),
            'change': node.change,
            'change_set': change_set,
            'target_type': ContentType.objects.get_for_model(node.model, for_concrete_model=False),
            'target_version_type': ContentType.objects.get_for_model(node.model.VersionModel, for_concrete_model=False),
        }

        if node.is_merge:
            attrs['type'] = Change.TYPE.merge
        elif not node.instance:
            attrs['type'] = Change.TYPE.create
        else:
            attrs['type'] = Change.TYPE.update
            attrs['target_id'] = node.instance.pk
            attrs['target_version_id'] = node.instance.version.pk

        change = Change.objects.create(**attrs)

        return change


class ChangeSet(models.Model):
    STATUS = Choices((0, 'pending', _('pending')), (1, 'accepted', _('accepted')), (2, 'rejected', _('rejected')))

    objects = ChangeSetManager()

    status = models.IntegerField(choices=STATUS, default=STATUS.pending)
    submitted_at = models.DateTimeField(auto_now_add=True)
    normalized_data = models.ForeignKey(NormalizedData)

    def accept(self, save=True):
        ret = []
        with transaction.atomic():
            for c in self.changes.all():
                change_id = c.id
                changeset_id = self.id
                source = self.normalized_data.source
                try:
                    ret.append(c.accept(save=save))
                except Exception as ex:
                    logger.warn('Could not save change {} for changeset {} submitted by {} with exception {}'.format(change_id, changeset_id, source, ex))
                    raise ex
            self.status = ChangeSet.STATUS.accepted
            if save:
                self.save()
        return ret

    def __repr__(self):
        return '<{}({}, {}, {} changes)>'.format(self.__class__.__name__, self.STATUS[self.status].upper(), self.normalized_data.source, self.changes.count())


class Change(models.Model):
    TYPE = Choices((0, 'create', _('create')), (1, 'merge', _('merge')), (2, 'update', _('update')))

    objects = ChangeManager()

    change = JSONField()
    node_id = models.TextField(db_index=True)

    type = models.IntegerField(choices=TYPE, editable=False)

    target_id = models.PositiveIntegerField(null=True)
    target = GenericForeignKey('target_type', 'target_id')
    target_type = models.ForeignKey(ContentType, related_name='target_%(class)s')

    target_version_type = models.ForeignKey(ContentType, related_name='target_version_%(class)s')
    target_version_id = models.PositiveIntegerField(null=True)
    target_version = GenericForeignKey('target_version_type', 'target_version_id')

    change_set = models.ForeignKey(ChangeSet, related_name='changes')

    class Meta:
        ordering = ('pk', )
        index_together = (
            ('node_id', 'change_set', 'target_type',),
            ('target_type', 'target_id'),
        )

    def get_requirements(self):
        node_ids, content_types = [], set()
        for x in self.change.values():
            if isinstance(x, dict):
                node_ids.append(x['@id'])
                content_types.add(ContentType.objects.get(app_label='share', model=x['@type']))

        return Change.objects.filter(
            node_id__in=node_ids,
            change_set=self.change_set,
            target_type__in=content_types,
        )

    def accept(self, save=True):
        # Little bit of blind faith here that all requirements have been accepted
        assert self.change_set.status == ChangeSet.STATUS.pending, 'Cannot accept a change with status {}'.format(self.change_set.status)
        ret = self._accept(save)

        if save:
            # Psuedo hack, sources.add(...) tries to do some safety checks.
            # Don't do that. We have a database. That is its job. Let it do its job.
            ret._meta.get_field('sources').rel.through.objects.get_or_create(**{
                ret._meta.concrete_model._meta.model_name: ret,
                'shareuser': self.change_set.normalized_data.source,
            })

            self.save()
        else:
            logger.warning('Calling accept with save=False will not update the sources field')

        return ret

    def _accept(self, save):
        if self.type == Change.TYPE.create:
            return self._create(save=save)
        if self.type == Change.TYPE.update:
            return self._update(save=save)
        return self._merge(save=save)

    def _create(self, save=True):
        resolved_change = self._resolve_change()
        inst = self.target_type.model_class()(change=self, **resolved_change)
        if save:
            with transaction.atomic():
                inst.save()
                self.target_id = inst.id
                self.save()
        return inst

    def _update(self, save=True):
        self.target.change = self

        new_type = self.change.pop('@type', None)
        if new_type:
            self.target.recast('share.{}'.format(new_type))

        self.target.__dict__.update(self._resolve_change())
        if save:
            self.target.save()
        return self.target

    def _merge(self, save=True):
        from share.models.base import ShareObject
        assert save is True, 'Cannot perform merge without saving'

        change = self._resolve_change()
        # Find all fields that reference this model
        fields = [
            field.field for field in
            self.target_type.model_class()._meta.get_fields()
            if field.is_relation
            and not field.many_to_many
            and field.remote_field
            and issubclass(field.remote_field.model, ShareObject)
            and hasattr(field, 'field')
        ]

        # NOTE: Date is pinned up here to ensure its the same for all changed rows
        date_modified = timezone.now()

        for field in fields:
            # Update all rows in "from"
            # Updates the change, the field in question, the version pin of the field in question
            # and date_modified must be manually updated
            field.model.objects.select_for_update().filter(**{
                field.name + '__in': change['from']
            }).update(**{
                'change': self,
                field.name: change['into'],
                field.name + '_version': change['into'].version,
                'date_modified': date_modified,
            })

        # Finally point all from rows' same_as and
        # same_as_version to the canonical model.
        type(change['into']).objects.select_for_update().filter(
            pk__in=[i.pk for i in change['from']]
        ).update(
            change=self,
            same_as=change['into'],
            same_as_version=change['into'].version,
            date_modified=date_modified,
        )

        return change['into']

    def _resolve_change(self):
        change = {}
        for k, v in self.change.items():
            if k == 'extra':
                if not v:
                    continue
                if self.target:
                    change[k] = self.target.extra
                else:
                    from share.models.base import ExtraData
                    change[k] = ExtraData()
                change[k].change = self
                change[k].data.update({self.change_set.normalized_data.source.username: v})
                change[k].save()
                change[k].refresh_from_db()
                change[k + '_version'] = change[k].version
            elif isinstance(v, dict):
                inst = self._resolve_ref(v)
                change[k] = inst
                try:
                    change[k + '_version'] = inst.version
                except AttributeError:
                    # inst isn't a ShareObject, no worries
                    pass
            elif isinstance(v, list):
                change[k] = [self._resolve_ref(r) for r in v]
            elif isinstance(v, str):
                change[k] = self._resolve_str(k, v)
            else:
                change[k] = v
        return change

    def _resolve_ref(self, ref):
        model = apps.get_model('share', model_name=ref['@type'])
        ct = ContentType.objects.get_for_model(model, for_concrete_model=False)
        if str(ref['@id']).startswith('_:'):
            return model.objects.get(
                change__target_type=ct,
                change__node_id=ref['@id'],
                change__change_set=self.change_set,
            )
<<<<<<< HEAD
        return model.objects.get(pk=ref['@id'])

    def _resolve_str(self, key, value):
        field = self.target_type.model_class()._meta.get_field(key)
        if field.many_to_one and hasattr(field.related_model, 'natural_key_field'):
            return field.related_model.objects.get_by_natural_key(value)
        return value
=======
        return model._meta.concrete_model.objects.get(pk=ref['@id'])
>>>>>>> b90345a5
<|MERGE_RESOLUTION|>--- conflicted
+++ resolved
@@ -274,14 +274,10 @@
                 change__node_id=ref['@id'],
                 change__change_set=self.change_set,
             )
-<<<<<<< HEAD
-        return model.objects.get(pk=ref['@id'])
+        return model._meta.concrete_model.objects.get(pk=ref['@id'])
 
     def _resolve_str(self, key, value):
         field = self.target_type.model_class()._meta.get_field(key)
         if field.many_to_one and hasattr(field.related_model, 'natural_key_field'):
             return field.related_model.objects.get_by_natural_key(value)
-        return value
-=======
-        return model._meta.concrete_model.objects.get(pk=ref['@id'])
->>>>>>> b90345a5
+        return value