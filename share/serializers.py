from rest_framework import serializers

from api import fields
from share import models


class BaseShareSerializer(serializers.ModelSerializer):

    def __init__(self, *args, **kwargs):
        # super hates my additional kwargs
        sparse = kwargs.pop('sparse', False)
        version_serializer = kwargs.pop('version_serializer', False)
        super(BaseShareSerializer, self).__init__(*args, **kwargs)

        if sparse:
            # clear the fields if they asked for sparse
            self.fields.clear()
            self.fields['id'] = serializers.IntegerField()

        else:
            # remove hidden fields
            excluded_fields = ['change', 'uuid', 'sources']
            for field_name in tuple(self.fields.keys()):
                if 'version' in field_name or field_name in excluded_fields:
                    self.fields.pop(field_name)

        # version specific fields
        if version_serializer:
            self.fields.update({
                'action': serializers.CharField(max_length=10),
                'persistent_id': serializers.IntegerField()
            })

        # add fields with improper names
        self.fields.update({
            '@id': serializers.HyperlinkedIdentityField(
                # view-name: person-detail
                'api:{}-detail'.format(self.Meta.model._meta.model_name),
                lookup_field='pk'
            ),
            '@type': fields.TypeField(),
            'type': fields.TypeField(),
            'object_id': fields.ObjectIDField(source='uuid'),
        })

    class Meta:
        pass


class ExtraDataSerializer(BaseShareSerializer):
    data = serializers.JSONField()

    class Meta(BaseShareSerializer.Meta):
        model = models.ExtraData


class EntitySerializer(BaseShareSerializer):
    extra = ExtraDataSerializer()

    class Meta(BaseShareSerializer.Meta):
        model = models.Entity


class VenueSerializer(BaseShareSerializer):
    extra = ExtraDataSerializer()

    class Meta(BaseShareSerializer.Meta):
        model = models.Venue


class LinkSerializer(BaseShareSerializer):
    extra = ExtraDataSerializer()

    class Meta(BaseShareSerializer.Meta):
        model = models.Link


class OrganizationSerializer(EntitySerializer):
    extra = ExtraDataSerializer()

    class Meta(EntitySerializer.Meta):
        model = models.Organization


class PublisherSerializer(EntitySerializer):
    extra = ExtraDataSerializer()

    class Meta(EntitySerializer.Meta):
        model = models.Publisher


class InstitutionSerializer(EntitySerializer):
    extra = ExtraDataSerializer()

    class Meta(EntitySerializer.Meta):
        model = models.Institution


class PersonEmailSerializer(BaseShareSerializer):
    extra = ExtraDataSerializer()

    class Meta(BaseShareSerializer.Meta):
        model = models.PersonEmail


class IdentifierSerializer(BaseShareSerializer):
    extra = ExtraDataSerializer()

    class Meta(BaseShareSerializer.Meta):
        model = models.Identifier


class PersonSerializer(BaseShareSerializer):
    # no emails on purpose
    identifiers = IdentifierSerializer(sparse=True, many=True)
    affiliations = OrganizationSerializer(sparse=True, many=True)
    extra = ExtraDataSerializer()

    class Meta(BaseShareSerializer.Meta):
        model = models.Person
        exclude = ('emails',)


class AffiliationSerializer(BaseShareSerializer):
    person = PersonSerializer(sparse=True)
    organization = OrganizationSerializer(sparse=True)
    extra = ExtraDataSerializer()

    class Meta(BaseShareSerializer.Meta):
        model = models.Affiliation


class ContributorSerializer(BaseShareSerializer):
    person = PersonSerializer()
    cited_name = serializers.ReadOnlyField(source='contributor.cited_name')
    order_cited = serializers.ReadOnlyField(source='contributor.order_cited')
    url = serializers.ReadOnlyField(source='contributor.url')
    extra = ExtraDataSerializer()
    # TODO find a way to do this, or don't
    # creative_work = CreativeWorkSerializer(sparse=True)

    class Meta(BaseShareSerializer.Meta):
        model = models.Contributor
        exclude = ('creative_work',)


class FunderSerializer(EntitySerializer):
    extra = ExtraDataSerializer()

    class Meta(EntitySerializer.Meta):
        model = models.Funder


class AwardSerializer(BaseShareSerializer):
    extra = ExtraDataSerializer()
    entities = EntitySerializer(many=True)

    class Meta(BaseShareSerializer.Meta):
        model = models.Award


class TagSerializer(BaseShareSerializer):
    extra = ExtraDataSerializer()

    class Meta(BaseShareSerializer.Meta):
        model = models.Tag


class SubjectSerializer(serializers.ModelSerializer):
    class Meta:
        model = models.Subject
        fields = ('id', 'name', 'lineages')


class AbstractCreativeWorkSerializer(BaseShareSerializer):
    tags = TagSerializer(many=True)
    contributors = ContributorSerializer(source='contributor_set', many=True)
<<<<<<< HEAD
=======
    institutions = InstitutionSerializer(sparse=True, many=True)
    organizations = OrganizationSerializer(sparse=True, many=True)
    publishers = PublisherSerializer(sparse=True, many=True)
    funders = FunderSerializer(sparse=True, many=True)
    venues = VenueSerializer(sparse=True, many=True)
    awards = AwardSerializer(sparse=True, many=True)
>>>>>>> 4e61254d
    links = LinkSerializer(many=True)
    subjects = SubjectSerializer(many=True)
    extra = ExtraDataSerializer()


class CreativeWorkSerializer(AbstractCreativeWorkSerializer):
    class Meta(BaseShareSerializer.Meta):
        model = models.CreativeWork


class PreprintSerializer(AbstractCreativeWorkSerializer):
    class Meta(BaseShareSerializer.Meta):
        model = models.Preprint


class PublicationSerializer(AbstractCreativeWorkSerializer):
    class Meta(BaseShareSerializer.Meta):
        model = models.Publication


class ProjectSerializer(AbstractCreativeWorkSerializer):
    class Meta(BaseShareSerializer.Meta):
        model = models.Project


class ManuscriptSerializer(AbstractCreativeWorkSerializer):
    class Meta(BaseShareSerializer.Meta):
        model = models.Manuscript


class Link(BaseShareSerializer):
    extra = ExtraDataSerializer()

    class Meta(BaseShareSerializer.Meta):
        model = models.Link<|MERGE_RESOLUTION|>--- conflicted
+++ resolved
@@ -175,15 +175,12 @@
 class AbstractCreativeWorkSerializer(BaseShareSerializer):
     tags = TagSerializer(many=True)
     contributors = ContributorSerializer(source='contributor_set', many=True)
-<<<<<<< HEAD
-=======
     institutions = InstitutionSerializer(sparse=True, many=True)
     organizations = OrganizationSerializer(sparse=True, many=True)
     publishers = PublisherSerializer(sparse=True, many=True)
     funders = FunderSerializer(sparse=True, many=True)
     venues = VenueSerializer(sparse=True, many=True)
     awards = AwardSerializer(sparse=True, many=True)
->>>>>>> 4e61254d
     links = LinkSerializer(many=True)
     subjects = SubjectSerializer(many=True)
     extra = ExtraDataSerializer()
