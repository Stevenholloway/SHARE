--- conflicted
+++ resolved
@@ -127,6 +127,7 @@
     """
     permission_classes = [ReadOnlyOrTokenHasScopeOrIsAuthenticated, ]
     required_scopes = ['upload_normalized_manuscript', ]
+    resource_name = 'NormalizedData'
 
     def get_serializer_class(self):
         if self.request.user.is_robot:
@@ -137,16 +138,16 @@
         return NormalizedData.objects.all()
 
     def create(self, request, *args, **kwargs):
-<<<<<<< HEAD
-        serializer = NormalizedDataSerializer(data=request.data, context={'request': request})
+        serializer = self.get_serializer_class()(data=request.data, context={'request': request})
         if serializer.is_valid(raise_exception=True):
-=======
-        serializer = self.get_serializer_class()(data=request.data, context={'request': request})
-        if serializer.is_valid():
->>>>>>> e4b821d3
             nm_instance = serializer.save()
             async_result = MakeJsonPatches().delay(nm_instance.id, request.user.id)
-            return Response({'normalized_id': nm_instance.id, 'task_id': async_result.id}, status=status.HTTP_202_ACCEPTED)
+            # TODO Fix Me
+            return Response({
+                'id': nm_instance.id,
+                'type': 'NormalizedData',
+                'attributes': {'task': async_result.id}
+            }, status=status.HTTP_202_ACCEPTED)
 
 
 class ChangeSetViewSet(viewsets.ModelViewSet):
@@ -335,13 +336,9 @@
     """
     authentication_classes = (APIV1TokenBackPortAuthentication, )
     permission_classes = [ReadOnlyOrTokenHasScopeOrIsAuthenticated, ]
-<<<<<<< HEAD
-    serializer_class = NormalizedDataSerializer
+    serializer_class = BasicNormalizedDataSerializer
     renderer_classes = (JSONRenderer, )
     parser_classes = (JSONParser,)
-=======
-    serializer_class = BasicNormalizedDataSerializer
->>>>>>> e4b821d3
 
     def post(self, request, *args, **kwargs):
 
@@ -373,13 +370,8 @@
         # normalize data
         normalized_data = V1Normalizer({}).normalize(raw.data)
         data = {}
-<<<<<<< HEAD
         data['data'] = normalized_data
-        serializer = NormalizedDataSerializer(data=data, context={'request': request})
-=======
-        data['normalized_data'] = normalized_data
         serializer = BasicNormalizedDataSerializer(data=data, context={'request': request})
->>>>>>> e4b821d3
 
         if serializer.is_valid():
             nm_instance = serializer.save()
